use super::api_client::{ApiClient, AuthMethod};
use super::base::{ConfigKey, Provider, ProviderMetadata, ProviderUsage, Usage};
use super::errors::ProviderError;
use super::retry::ProviderRetry;
use super::utils::{get_model, handle_response_openai_compat};
use crate::config::custom_providers::CustomProviderConfig;
use crate::impl_provider_default;
use crate::message::Message;
use crate::model::ModelConfig;
use crate::providers::formats::openai::{create_request, get_usage, response_to_message};
use crate::utils::safe_truncate;
use anyhow::Result;
use async_trait::async_trait;
use regex::Regex;
use rmcp::model::Tool;
use serde_json::Value;
use std::time::Duration;
use url::Url;

pub const OLLAMA_HOST: &str = "localhost";
pub const OLLAMA_TIMEOUT: u64 = 600; // seconds
pub const OLLAMA_DEFAULT_PORT: u16 = 11434;
pub const OLLAMA_DEFAULT_MODEL: &str = "qwen2.5";
// Ollama can run many models, we only provide the default
pub const OLLAMA_KNOWN_MODELS: &[&str] = &[OLLAMA_DEFAULT_MODEL];
pub const OLLAMA_DOC_URL: &str = "https://ollama.com/library";

#[derive(serde::Serialize)]
pub struct OllamaProvider {
    #[serde(skip)]
    api_client: ApiClient,
    model: ModelConfig,
}

impl_provider_default!(OllamaProvider);

impl OllamaProvider {
    pub fn from_env(model: ModelConfig) -> Result<Self> {
        let config = crate::config::Config::global();
        let host: String = config
            .get_param("OLLAMA_HOST")
            .unwrap_or_else(|_| OLLAMA_HOST.to_string());

        let timeout: Duration =
            Duration::from_secs(config.get_param("OLLAMA_TIMEOUT").unwrap_or(OLLAMA_TIMEOUT));

<<<<<<< HEAD
        let client = Client::builder().timeout(timeout).build()?;

        Ok(Self {
            client,
            host,
            model,
        })
    }

    pub fn from_custom_config(model: ModelConfig, config: CustomProviderConfig) -> Result<Self> {
        let timeout = Duration::from_secs(config.timeout_seconds.unwrap_or(OLLAMA_TIMEOUT));
        let client = Client::builder().timeout(timeout).build()?;

        Ok(Self {
            client,
            host: config.base_url,
            model,
        })
    }

    /// Get the base URL for Ollama API calls
    fn get_base_url(&self) -> Result<Url, ProviderError> {
=======
>>>>>>> 7174fc74
        // OLLAMA_HOST is sometimes just the 'host' or 'host:port' without a scheme
        let base = if host.starts_with("http://") || host.starts_with("https://") {
            host.clone()
        } else {
            format!("http://{}", host)
        };

        let mut base_url =
            Url::parse(&base).map_err(|e| anyhow::anyhow!("Invalid base URL: {e}"))?;

        // Set the default port if missing
        // Don't add default port if:
        // 1. URL explicitly ends with standard ports (:80 or :443)
        // 2. URL uses HTTPS (which implicitly uses port 443)
        let explicit_default_port = host.ends_with(":80") || host.ends_with(":443");
        let is_https = base_url.scheme() == "https";

        if base_url.port().is_none() && !explicit_default_port && !is_https {
            base_url
                .set_port(Some(OLLAMA_DEFAULT_PORT))
                .map_err(|_| anyhow::anyhow!("Failed to set default port"))?;
        }

        // No authentication for Ollama
        let auth = AuthMethod::Custom(Box::new(NoAuth));
        let api_client = ApiClient::with_timeout(base_url.to_string(), auth, timeout)?;

        Ok(Self { api_client, model })
    }

    async fn post(&self, payload: &Value) -> Result<Value, ProviderError> {
        let response = self
            .api_client
            .response_post("v1/chat/completions", payload)
            .await?;
        handle_response_openai_compat(response).await
    }
}

// No authentication provider for Ollama
struct NoAuth;

#[async_trait]
impl super::api_client::AuthProvider for NoAuth {
    async fn get_auth_header(&self) -> Result<(String, String)> {
        // Return a dummy header that won't be used
        Ok(("X-No-Auth".to_string(), "true".to_string()))
    }
}

#[async_trait]
impl Provider for OllamaProvider {
    fn metadata() -> ProviderMetadata {
        ProviderMetadata::new(
            "ollama",
            "Ollama",
            "Local open source models",
            OLLAMA_DEFAULT_MODEL,
            OLLAMA_KNOWN_MODELS.to_vec(),
            OLLAMA_DOC_URL,
            vec![
                ConfigKey::new("OLLAMA_HOST", true, false, Some(OLLAMA_HOST)),
                ConfigKey::new(
                    "OLLAMA_TIMEOUT",
                    false,
                    false,
                    Some(&(OLLAMA_TIMEOUT.to_string())),
                ),
            ],
        )
    }

    fn get_model_config(&self) -> ModelConfig {
        self.model.clone()
    }

    #[tracing::instrument(
        skip(self, system, messages, tools),
        fields(model_config, input, output, input_tokens, output_tokens, total_tokens)
    )]
    async fn complete(
        &self,
        system: &str,
        messages: &[Message],
        tools: &[Tool],
    ) -> Result<(Message, ProviderUsage), ProviderError> {
        let config = crate::config::Config::global();
        let goose_mode = config.get_param("GOOSE_MODE").unwrap_or("auto".to_string());
        let filtered_tools = if goose_mode == "chat" { &[] } else { tools };

        let payload = create_request(
            &self.model,
            system,
            messages,
            filtered_tools,
            &super::utils::ImageFormat::OpenAi,
        )?;
        let response = self
            .with_retry(|| async {
                let payload_clone = payload.clone();
                self.post(&payload_clone).await
            })
            .await?;
        let message = response_to_message(&response.clone())?;

        let usage = response.get("usage").map(get_usage).unwrap_or_else(|| {
            tracing::debug!("Failed to get usage data");
            Usage::default()
        });
        let model = get_model(&response);
        super::utils::emit_debug_trace(&self.model, &payload, &response, &usage);
        Ok((message, ProviderUsage::new(model, usage)))
    }

    /// Generate a session name based on the conversation history
    /// This override filters out reasoning tokens that some Ollama models produce
    async fn generate_session_name(&self, messages: &[Message]) -> Result<String, ProviderError> {
        let context = self.get_initial_user_messages(messages);
        let message = Message::user().with_text(self.create_session_name_prompt(&context));
        let result = self
            .complete(
                "You are a title generator. Output only the requested title of 4 words or less, with no additional text, reasoning, or explanations.",
                &[message],
                &[],
            )
            .await?;

        let mut description = result.0.as_concat_text();
        description = Self::filter_reasoning_tokens(&description);

        Ok(safe_truncate(&description, 100))
    }
}

impl OllamaProvider {
    /// Filter out reasoning tokens and thinking patterns from model responses
    fn filter_reasoning_tokens(text: &str) -> String {
        let mut filtered = text.to_string();

        // Remove common reasoning patterns
        let reasoning_patterns = [
            r"<think>.*?</think>",
            r"<thinking>.*?</thinking>",
            r"Let me think.*?\n",
            r"I need to.*?\n",
            r"First, I.*?\n",
            r"Okay, .*?\n",
            r"So, .*?\n",
            r"Well, .*?\n",
            r"Hmm, .*?\n",
            r"Actually, .*?\n",
            r"Based on.*?I think",
            r"Looking at.*?I would say",
        ];

        for pattern in reasoning_patterns {
            if let Ok(re) = Regex::new(pattern) {
                filtered = re.replace_all(&filtered, "").to_string();
            }
        }
        // Remove any remaining thinking markers
        filtered = filtered
            .replace("<think>", "")
            .replace("</think>", "")
            .replace("<thinking>", "")
            .replace("</thinking>", "");
        // Clean up extra whitespace
        filtered = filtered
            .lines()
            .map(|line| line.trim())
            .filter(|line| !line.is_empty())
            .collect::<Vec<_>>()
            .join(" ");

        filtered
    }
}<|MERGE_RESOLUTION|>--- conflicted
+++ resolved
@@ -44,31 +44,6 @@
         let timeout: Duration =
             Duration::from_secs(config.get_param("OLLAMA_TIMEOUT").unwrap_or(OLLAMA_TIMEOUT));
 
-<<<<<<< HEAD
-        let client = Client::builder().timeout(timeout).build()?;
-
-        Ok(Self {
-            client,
-            host,
-            model,
-        })
-    }
-
-    pub fn from_custom_config(model: ModelConfig, config: CustomProviderConfig) -> Result<Self> {
-        let timeout = Duration::from_secs(config.timeout_seconds.unwrap_or(OLLAMA_TIMEOUT));
-        let client = Client::builder().timeout(timeout).build()?;
-
-        Ok(Self {
-            client,
-            host: config.base_url,
-            model,
-        })
-    }
-
-    /// Get the base URL for Ollama API calls
-    fn get_base_url(&self) -> Result<Url, ProviderError> {
-=======
->>>>>>> 7174fc74
         // OLLAMA_HOST is sometimes just the 'host' or 'host:port' without a scheme
         let base = if host.starts_with("http://") || host.starts_with("https://") {
             host.clone()
@@ -84,6 +59,36 @@
         // 1. URL explicitly ends with standard ports (:80 or :443)
         // 2. URL uses HTTPS (which implicitly uses port 443)
         let explicit_default_port = host.ends_with(":80") || host.ends_with(":443");
+        let is_https = base_url.scheme() == "https";
+
+        if base_url.port().is_none() && !explicit_default_port && !is_https {
+            base_url
+                .set_port(Some(OLLAMA_DEFAULT_PORT))
+                .map_err(|_| anyhow::anyhow!("Failed to set default port"))?;
+        }
+
+        // No authentication for Ollama
+        let auth = AuthMethod::Custom(Box::new(NoAuth));
+        let api_client = ApiClient::with_timeout(base_url.to_string(), auth, timeout)?;
+
+        Ok(Self { api_client, model })
+    }
+
+    pub fn from_custom_config(model: ModelConfig, config: CustomProviderConfig) -> Result<Self> {
+        let timeout = Duration::from_secs(config.timeout_seconds.unwrap_or(OLLAMA_TIMEOUT));
+        
+        // Parse and normalize the custom URL
+        let base = if config.base_url.starts_with("http://") || config.base_url.starts_with("https://") {
+            config.base_url.clone()
+        } else {
+            format!("http://{}", config.base_url)
+        };
+
+        let mut base_url = Url::parse(&base)
+            .map_err(|e| anyhow::anyhow!("Invalid base URL '{}': {}", config.base_url, e))?;
+
+        // Set default port if missing and not using standard ports
+        let explicit_default_port = config.base_url.ends_with(":80") || config.base_url.ends_with(":443");
         let is_https = base_url.scheme() == "https";
 
         if base_url.port().is_none() && !explicit_default_port && !is_https {
