--- conflicted
+++ resolved
@@ -14,12 +14,8 @@
 use super::formats::anthropic::{
     create_request, get_usage, response_to_message, response_to_streaming_message,
 };
-<<<<<<< HEAD
-use super::utils::{emit_debug_trace, get_model};
+use super::utils::{emit_debug_trace, get_model, map_http_error_to_provider_error};
 use crate::config::custom_providers::CustomProviderConfig;
-=======
-use super::utils::{emit_debug_trace, get_model, map_http_error_to_provider_error};
->>>>>>> 7174fc74
 use crate::impl_provider_default;
 use crate::message::Message;
 use crate::model::ModelConfig;
@@ -70,34 +66,25 @@
         Ok(Self { api_client, model })
     }
 
-<<<<<<< HEAD
     pub fn from_custom_config(model: ModelConfig, config: CustomProviderConfig) -> Result<Self> {
-        let timeout = Duration::from_secs(config.timeout_seconds.unwrap_or(600));
-        let client = Client::builder().timeout(timeout).build()?;
-
         let global_config = crate::config::Config::global();
         let api_key: String = global_config
             .get_secret(&config.api_key_env)
             .map_err(|_| anyhow::anyhow!("Missing API key: {}", config.api_key_env))?;
 
-        Ok(Self {
-            client,
-            host: config.base_url,
-            api_key,
-            model,
-        })
-    }
-
-    async fn post(&self, headers: HeaderMap, payload: &Value) -> Result<Value, ProviderError> {
-        let base_url = url::Url::parse(&self.host)
-            .map_err(|e| ProviderError::RequestFailed(format!("Invalid base URL: {e}")))?;
-        let url = base_url.join("v1/messages").map_err(|e| {
-            ProviderError::RequestFailed(format!("Failed to construct endpoint URL: {e}"))
-        })?;
-=======
+        let auth = AuthMethod::ApiKey {
+            header_name: "x-api-key".to_string(),
+            key: api_key,
+        };
+
+        let api_client = ApiClient::new(config.base_url, auth)?
+            .with_header("anthropic-version", ANTHROPIC_API_VERSION)?;
+
+        Ok(Self { api_client, model })
+    }
+
     fn get_conditional_headers(&self) -> Vec<(&str, &str)> {
         let mut headers = Vec::new();
->>>>>>> 7174fc74
 
         let is_thinking_enabled = std::env::var("CLAUDE_THINKING_ENABLED").is_ok();
         if self.model.model_name.starts_with("claude-3-7-sonnet-") {
