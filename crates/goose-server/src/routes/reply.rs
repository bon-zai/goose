use super::utils::verify_secret_key;
use crate::state::AppState;
use axum::{
    extract::{DefaultBodyLimit, State},
    http::{self, HeaderMap, StatusCode},
    response::IntoResponse,
    routing::post,
    Json, Router,
};
use bytes::Bytes;
use futures::{stream::StreamExt, Stream};
use goose::conversation::message::{Message, MessageContent};
use goose::conversation::Conversation;
use goose::{
    agents::{AgentEvent, SessionConfig},
    permission::permission_confirmation::PrincipalType,
};
use goose::{
    permission::{Permission, PermissionConfirmation},
    session,
};
use mcp_core::ToolResult;
use rmcp::model::{Content, ServerNotification};
use serde::{Deserialize, Serialize};
use serde_json::json;
use serde_json::Value;
use std::{
    convert::Infallible,
    pin::Pin,
    sync::Arc,
    task::{Context, Poll},
    time::Duration,
};
use tokio::sync::mpsc;
use tokio::time::timeout;
use tokio_stream::wrappers::ReceiverStream;
use tokio_util::sync::CancellationToken;
use utoipa::ToSchema;

fn track_tool_telemetry(content: &MessageContent, all_messages: &[Message]) {
    match content {
        MessageContent::ToolRequest(tool_request) => {
            if let Ok(tool_call) = &tool_request.tool_call {
                tracing::info!(monotonic_counter.goose.tool_calls = 1,
                    tool_name = %tool_call.name,
                    "Tool call started"
                );
            }
        }
        MessageContent::ToolResponse(tool_response) => {
            let tool_name = all_messages
                .iter()
                .rev()
                .find_map(|msg| {
                    msg.content.iter().find_map(|c| {
                        if let MessageContent::ToolRequest(req) = c {
                            if req.id == tool_response.id {
                                if let Ok(tool_call) = &req.tool_call {
                                    Some(tool_call.name.clone())
                                } else {
                                    None
                                }
                            } else {
                                None
                            }
                        } else {
                            None
                        }
                    })
                })
                .unwrap_or_else(|| "unknown".to_string());

            let success = tool_response.tool_result.is_ok();
            let result_status = if success { "success" } else { "error" };

            tracing::info!(
                counter.goose.tool_completions = 1,
                tool_name = %tool_name,
                result = %result_status,
                "Tool call completed"
            );
        }
        _ => {}
    }
}

#[derive(Debug, Deserialize, Serialize)]
struct ChatRequest {
    messages: Vec<Message>,
    session_id: Option<String>,
<<<<<<< HEAD
=======
    session_working_dir: String,
    scheduled_job_id: Option<String>,
    recipe_name: Option<String>,
    recipe_version: Option<String>,
>>>>>>> 31cf6b8c
}

pub struct SseResponse {
    rx: ReceiverStream<String>,
}

impl SseResponse {
    fn new(rx: ReceiverStream<String>) -> Self {
        Self { rx }
    }
}

impl Stream for SseResponse {
    type Item = Result<Bytes, Infallible>;

    fn poll_next(mut self: Pin<&mut Self>, cx: &mut Context<'_>) -> Poll<Option<Self::Item>> {
        Pin::new(&mut self.rx)
            .poll_next(cx)
            .map(|opt| opt.map(|s| Ok(Bytes::from(s))))
    }
}

impl IntoResponse for SseResponse {
    fn into_response(self) -> axum::response::Response {
        let stream = self;
        let body = axum::body::Body::from_stream(stream);

        http::Response::builder()
            .header("Content-Type", "text/event-stream")
            .header("Cache-Control", "no-cache")
            .header("Connection", "keep-alive")
            .body(body)
            .unwrap()
    }
}

#[derive(Debug, Serialize)]
#[serde(tag = "type")]
enum MessageEvent {
    Message {
        message: Message,
    },
    Error {
        error: String,
    },
    Finish {
        reason: String,
    },
    ModelChange {
        model: String,
        mode: String,
    },
    Notification {
        request_id: String,
        message: ServerNotification,
    },
    Ping,
}

async fn stream_event(
    event: MessageEvent,
    tx: &mpsc::Sender<String>,
    cancel_token: &CancellationToken,
) {
    let json = serde_json::to_string(&event).unwrap_or_else(|e| {
        format!(
            r#"{{"type":"Error","error":"Failed to serialize event: {}"}}"#,
            e
        )
    });
    if tx.send(format!("data: {}\n\n", json)).await.is_err() {
        tracing::info!("client hung up");
        cancel_token.cancel();
    }
}

async fn reply_handler(
    State(state): State<Arc<AppState>>,
    headers: HeaderMap,
    Json(request): Json<ChatRequest>,
) -> Result<SseResponse, StatusCode> {
    verify_secret_key(&headers, &state)?;

    let session_start = std::time::Instant::now();

    tracing::info!(
        counter.goose.session_starts = 1,
        session_type = "app",
        interface = "ui",
        "Session started"
    );

    if let Some(recipe_name) = &request.recipe_name {
        let recipe_version = request.recipe_version.as_deref().unwrap_or("unknown");

        tracing::info!(
            counter.goose.recipe_runs = 1,
            recipe_name = %recipe_name,
            recipe_version = %recipe_version,
            session_type = "app",
            interface = "ui",
            "Recipe execution started"
        );
    }

    let (tx, rx) = mpsc::channel(100);
    let stream = ReceiverStream::new(rx);
    let cancel_token = CancellationToken::new();

    let messages = Conversation::new_unvalidated(request.messages);

    let session_id = request.session_id.ok_or_else(|| {
        tracing::error!("session_id is required but was not provided");
        StatusCode::BAD_REQUEST
    })?;

    let task_cancel = cancel_token.clone();
    let task_tx = tx.clone();

    drop(tokio::spawn(async move {
        let agent = state.get_agent().await;

        // Load session metadata to get the working directory and other config
        let session_path = match session::get_path(session::Identifier::Name(session_id.clone())) {
            Ok(path) => path,
            Err(e) => {
                tracing::error!("Failed to get session path for {}: {}", session_id, e);
                let _ = stream_event(
                    MessageEvent::Error {
                        error: format!("Failed to get session path: {}", e),
                    },
                    &task_tx,
                    &cancel_token,
                )
                .await;
                return;
            }
        };

        let session_metadata = match session::read_metadata(&session_path) {
            Ok(metadata) => metadata,
            Err(e) => {
                tracing::error!("Failed to read session metadata for {}: {}", session_id, e);
                let _ = stream_event(
                    MessageEvent::Error {
                        error: format!("Failed to read session metadata: {}", e),
                    },
                    &task_tx,
                    &cancel_token,
                )
                .await;
                return;
            }
        };

        let session_config = SessionConfig {
            id: session::Identifier::Name(session_id.clone()),
            working_dir: session_metadata.working_dir.clone(),
            schedule_id: session_metadata.schedule_id.clone(),
            execution_mode: None,
            max_turns: None,
            retry_config: None,
        };

        let mut stream = match agent
            .reply(
                messages.clone(),
                Some(session_config.clone()),
                Some(task_cancel.clone()),
            )
            .await
        {
            Ok(stream) => stream,
            Err(e) => {
                tracing::error!("Failed to start reply stream: {:?}", e);
                stream_event(
                    MessageEvent::Error {
                        error: e.to_string(),
                    },
                    &task_tx,
                    &cancel_token,
                )
                .await;
                return;
            }
        };

        let mut all_messages = messages.clone();
        let session_path = match session::get_path(session::Identifier::Name(session_id.clone())) {
            Ok(path) => path,
            Err(e) => {
                tracing::error!("Failed to get session path: {}", e);
                let _ = stream_event(
                    MessageEvent::Error {
                        error: format!("Failed to get session path: {}", e),
                    },
                    &task_tx,
                    &cancel_token,
                )
                .await;
                return;
            }
        };
        let saved_message_count = all_messages.len();

        let mut heartbeat_interval = tokio::time::interval(Duration::from_millis(500));
        loop {
            tokio::select! {
                _ = task_cancel.cancelled() => {
                    tracing::info!("Agent task cancelled");
                    break;
                }
                _ = heartbeat_interval.tick() => {
                    stream_event(MessageEvent::Ping, &tx, &cancel_token).await;
                }
                response = timeout(Duration::from_millis(500), stream.next()) => {
                    match response {
                        Ok(Some(Ok(AgentEvent::Message(message)))) => {
                            for content in &message.content {
                                track_tool_telemetry(content, all_messages.messages());
                            }

                            all_messages.push(message.clone());
                            stream_event(MessageEvent::Message { message }, &tx, &cancel_token).await;
                        }
                        Ok(Some(Ok(AgentEvent::HistoryReplaced(new_messages)))) => {
                            // Replace the message history with the compacted messages
                            all_messages = Conversation::new_unvalidated(new_messages);
                            // Note: We don't send this as a stream event since it's an internal operation
                            // The client will see the compaction notification message that was sent before this event
                        }
                        Ok(Some(Ok(AgentEvent::ModelChange { model, mode }))) => {
                            stream_event(MessageEvent::ModelChange { model, mode }, &tx, &cancel_token).await;
                        }
                        Ok(Some(Ok(AgentEvent::McpNotification((request_id, n))))) => {
                            stream_event(MessageEvent::Notification{
                                request_id: request_id.clone(),
                                message: n,
                            }, &tx, &cancel_token).await;
                        }

                        Ok(Some(Err(e))) => {
                            tracing::error!("Error processing message: {}", e);
                            stream_event(
                                MessageEvent::Error {
                                    error: e.to_string(),
                                },
                                &tx,
                                &cancel_token,
                            ).await;
                            break;
                        }
                        Ok(None) => {
                            break;
                        }
                        Err(_) => {
                            if tx.is_closed() {
                                break;
                            }
                            continue;
                        }
                    }
                }
            }
        }

        if all_messages.len() > saved_message_count {
            if let Ok(provider) = agent.provider().await {
                let provider = Arc::clone(&provider);
                let session_path_clone = session_path.to_path_buf();
                let all_messages_clone = all_messages.clone();
                let working_dir = session_config.working_dir.clone();
                tokio::spawn(async move {
                    if let Err(e) = session::persist_messages(
                        &session_path_clone,
                        &all_messages_clone,
                        Some(provider),
                        Some(working_dir),
                    )
                    .await
                    {
                        tracing::error!("Failed to store session history: {:?}", e);
                    }
                });
            }
        }
        let session_duration = session_start.elapsed();

        if let Ok(metadata) = session::read_metadata(&session_path) {
            let total_tokens = metadata.total_tokens.unwrap_or(0);
            let message_count = metadata.message_count;

            tracing::info!(
                counter.goose.session_completions = 1,
                session_type = "app",
                interface = "ui",
                exit_type = "normal",
                duration_ms = session_duration.as_millis() as u64,
                total_tokens,
                message_count,
                "Session completed"
            );

            tracing::info!(
                counter.goose.session_duration_ms = session_duration.as_millis() as u64,
                session_type = "app",
                interface = "ui",
                "Session duration"
            );

            if total_tokens > 0 {
                tracing::info!(
                    counter.goose.session_tokens = total_tokens,
                    session_type = "app",
                    interface = "ui",
                    "Session tokens"
                );
            }
        } else {
            tracing::info!(
                counter.goose.session_completions = 1,
                session_type = "app",
                interface = "ui",
                exit_type = "normal",
                duration_ms = session_duration.as_millis() as u64,
                total_tokens = 0u64,
                message_count = all_messages.len(),
                "Session completed"
            );

            tracing::info!(
                counter.goose.session_duration_ms = session_duration.as_millis() as u64,
                session_type = "app",
                interface = "ui",
                "Session duration"
            );
        }

        let _ = stream_event(
            MessageEvent::Finish {
                reason: "stop".to_string(),
            },
            &task_tx,
            &cancel_token,
        )
        .await;
    }));
    Ok(SseResponse::new(stream))
}

#[derive(Debug, Deserialize, Serialize, ToSchema)]
pub struct PermissionConfirmationRequest {
    id: String,
    #[serde(default = "default_principal_type")]
    principal_type: PrincipalType,
    action: String,
    #[allow(dead_code)]
    session_id: String,
}

fn default_principal_type() -> PrincipalType {
    PrincipalType::Tool
}

#[utoipa::path(
    post,
    path = "/confirm",
    request_body = PermissionConfirmationRequest,
    responses(
        (status = 200, description = "Permission action is confirmed", body = Value),
        (status = 401, description = "Unauthorized - invalid secret key"),
        (status = 500, description = "Internal server error")
    )
)]
pub async fn confirm_permission(
    State(state): State<Arc<AppState>>,
    headers: HeaderMap,
    Json(request): Json<PermissionConfirmationRequest>,
) -> Result<Json<Value>, StatusCode> {
    verify_secret_key(&headers, &state)?;

    let agent = state.get_agent().await;
    let permission = match request.action.as_str() {
        "always_allow" => Permission::AlwaysAllow,
        "allow_once" => Permission::AllowOnce,
        "deny" => Permission::DenyOnce,
        _ => Permission::DenyOnce,
    };

    agent
        .handle_confirmation(
            request.id.clone(),
            PermissionConfirmation {
                principal_type: request.principal_type,
                permission,
            },
        )
        .await;
    Ok(Json(Value::Object(serde_json::Map::new())))
}

#[derive(Debug, Deserialize)]
struct ToolResultRequest {
    id: String,
    result: ToolResult<Vec<Content>>,
    #[allow(dead_code)]
    session_id: String,
}

async fn submit_tool_result(
    State(state): State<Arc<AppState>>,
    headers: HeaderMap,
    raw: Json<Value>,
) -> Result<Json<Value>, StatusCode> {
    verify_secret_key(&headers, &state)?;

    tracing::info!(
        "Received tool result request: {}",
        serde_json::to_string_pretty(&raw.0).unwrap()
    );

    let payload: ToolResultRequest = match serde_json::from_value(raw.0.clone()) {
        Ok(req) => req,
        Err(e) => {
            tracing::error!("Failed to parse tool result request: {}", e);
            tracing::error!(
                "Raw request was: {}",
                serde_json::to_string_pretty(&raw.0).unwrap()
            );
            return Err(StatusCode::UNPROCESSABLE_ENTITY);
        }
    };

    let agent = state.get_agent().await;
    agent.handle_tool_result(payload.id, payload.result).await;
    Ok(Json(json!({"status": "ok"})))
}

pub fn routes(state: Arc<AppState>) -> Router {
    Router::new()
        .route(
            "/reply",
            post(reply_handler).layer(DefaultBodyLimit::max(50 * 1024 * 1024)),
        )
        .route("/confirm", post(confirm_permission))
        .route(
            "/tool_result",
            post(submit_tool_result).layer(DefaultBodyLimit::max(10 * 1024 * 1024)),
        )
        .with_state(state)
}

#[cfg(test)]
mod tests {
    use super::*;
    use goose::conversation::message::Message;
    use goose::{
        agents::Agent,
        model::ModelConfig,
        providers::{
            base::{Provider, ProviderUsage, Usage},
            errors::ProviderError,
        },
    };

    #[derive(Clone)]
    struct MockProvider {
        model_config: ModelConfig,
    }

    #[async_trait::async_trait]
    impl Provider for MockProvider {
        fn metadata() -> goose::providers::base::ProviderMetadata {
            goose::providers::base::ProviderMetadata::empty()
        }

        async fn complete_with_model(
            &self,
            _model_config: &ModelConfig,
            _system: &str,
            _messages: &[Message],
            _tools: &[rmcp::model::Tool],
        ) -> anyhow::Result<(Message, ProviderUsage), ProviderError> {
            Ok((
                Message::assistant().with_text("Mock response"),
                ProviderUsage::new("mock".to_string(), Usage::default()),
            ))
        }

        fn get_model_config(&self) -> ModelConfig {
            self.model_config.clone()
        }
    }

    mod integration_tests {
        use super::*;
        use axum::{body::Body, http::Request};
        use goose::conversation::message::Message;
        use std::sync::Arc;
        use tower::ServiceExt;

        #[tokio::test]
        async fn test_reply_endpoint() {
            let mock_model_config = ModelConfig::new("test-model").unwrap();
            let mock_provider = Arc::new(MockProvider {
                model_config: mock_model_config,
            });
            let agent = Agent::new();
            let _ = agent.update_provider(mock_provider).await;
            let state = AppState::new(Arc::new(agent), "test-secret".to_string()).await;

            let app = routes(state);

            let request = Request::builder()
                .uri("/reply")
                .method("POST")
                .header("content-type", "application/json")
                .header("x-secret-key", "test-secret")
                .body(Body::from(
                    serde_json::to_string(&ChatRequest {
                        messages: vec![Message::user().with_text("test message")],
                        session_id: Some("test-session".to_string()),
<<<<<<< HEAD
=======
                        session_working_dir: "test-working-dir".to_string(),
                        scheduled_job_id: None,
                        recipe_name: None,
                        recipe_version: None,
>>>>>>> 31cf6b8c
                    })
                    .unwrap(),
                ))
                .unwrap();

            let response = app.oneshot(request).await.unwrap();

            assert_eq!(response.status(), StatusCode::OK);
        }
    }
}<|MERGE_RESOLUTION|>--- conflicted
+++ resolved
@@ -88,13 +88,8 @@
 struct ChatRequest {
     messages: Vec<Message>,
     session_id: Option<String>,
-<<<<<<< HEAD
-=======
-    session_working_dir: String,
-    scheduled_job_id: Option<String>,
     recipe_name: Option<String>,
     recipe_version: Option<String>,
->>>>>>> 31cf6b8c
 }
 
 pub struct SseResponse {
@@ -617,13 +612,8 @@
                     serde_json::to_string(&ChatRequest {
                         messages: vec![Message::user().with_text("test message")],
                         session_id: Some("test-session".to_string()),
-<<<<<<< HEAD
-=======
-                        session_working_dir: "test-working-dir".to_string(),
-                        scheduled_job_id: None,
                         recipe_name: None,
                         recipe_version: None,
->>>>>>> 31cf6b8c
                     })
                     .unwrap(),
                 ))
