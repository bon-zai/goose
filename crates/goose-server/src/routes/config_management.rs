--- conflicted
+++ resolved
@@ -767,24 +767,8 @@
 
 #[cfg(test)]
 mod tests {
+    use super::*;
     use http::HeaderMap;
-
-<<<<<<< HEAD
-    async fn create_test_state() -> Arc<AppState> {
-        let test_state = AppState::new("test".to_string()).await;
-        let sched_storage_path = choose_app_strategy(APP_STRATEGY.clone())
-            .unwrap()
-            .data_dir()
-            .join("schedules.json");
-        let sched = goose::scheduler_factory::SchedulerFactory::create_legacy(sched_storage_path)
-            .await
-            .unwrap();
-        test_state.set_scheduler(sched).await;
-        test_state
-    }
-=======
-    use super::*;
->>>>>>> 598dd755
 
     #[tokio::test]
     async fn test_read_model_limits() {
