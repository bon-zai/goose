use goose::agents::Agent;
use goose::scheduler_trait::SchedulerTrait;
<<<<<<< HEAD
use std::sync::atomic::AtomicUsize;
=======
use std::collections::HashMap;
use std::path::PathBuf;
>>>>>>> e73b6037
use std::sync::Arc;
use tokio::sync::RwLock;

type AgentRef = Arc<Agent>;

#[derive(Clone)]
pub struct AppState {
    agent: Arc<RwLock<AgentRef>>,
    pub secret_key: String,
<<<<<<< HEAD
    pub scheduler: Arc<RwLock<Option<Arc<dyn SchedulerTrait>>>>,
    pub session_counter: Arc<AtomicUsize>,
=======
    pub scheduler: Arc<Mutex<Option<Arc<dyn SchedulerTrait>>>>,
    pub recipe_file_hash_map: Arc<Mutex<HashMap<String, PathBuf>>>,
>>>>>>> e73b6037
}

impl AppState {
    pub fn new(agent: AgentRef, secret_key: String) -> Arc<AppState> {
        Arc::new(Self {
            agent: Arc::new(RwLock::new(agent)),
            secret_key,
<<<<<<< HEAD
            scheduler: Arc::new(RwLock::new(None)),
            session_counter: Arc::new(AtomicUsize::new(0)),
=======
            scheduler: Arc::new(Mutex::new(None)),
            recipe_file_hash_map: Arc::new(Mutex::new(HashMap::new())),
>>>>>>> e73b6037
        })
    }

    pub async fn get_agent(&self) -> AgentRef {
        self.agent.read().await.clone()
    }

    pub async fn set_scheduler(&self, sched: Arc<dyn SchedulerTrait>) {
        let mut guard = self.scheduler.write().await;
        *guard = Some(sched);
    }

    pub async fn scheduler(&self) -> Result<Arc<dyn SchedulerTrait>, anyhow::Error> {
        self.scheduler
            .read()
            .await
            .clone()
            .ok_or_else(|| anyhow::anyhow!("Scheduler not initialized"))
    }

<<<<<<< HEAD
    pub async fn reset(&self) {
        let mut agent = self.agent.write().await;
        *agent = Arc::new(Agent::new());
=======
    pub async fn set_recipe_file_hash_map(&self, hash_map: HashMap<String, PathBuf>) {
        let mut map = self.recipe_file_hash_map.lock().await;
        *map = hash_map;
>>>>>>> e73b6037
    }
}<|MERGE_RESOLUTION|>--- conflicted
+++ resolved
@@ -1,12 +1,10 @@
 use goose::agents::Agent;
 use goose::scheduler_trait::SchedulerTrait;
-<<<<<<< HEAD
-use std::sync::atomic::AtomicUsize;
-=======
 use std::collections::HashMap;
 use std::path::PathBuf;
->>>>>>> e73b6037
+use std::sync::atomic::AtomicUsize;
 use std::sync::Arc;
+use tokio::sync::Mutex;
 use tokio::sync::RwLock;
 
 type AgentRef = Arc<Agent>;
@@ -15,13 +13,9 @@
 pub struct AppState {
     agent: Arc<RwLock<AgentRef>>,
     pub secret_key: String,
-<<<<<<< HEAD
     pub scheduler: Arc<RwLock<Option<Arc<dyn SchedulerTrait>>>>,
+    pub recipe_file_hash_map: Arc<Mutex<HashMap<String, PathBuf>>>,
     pub session_counter: Arc<AtomicUsize>,
-=======
-    pub scheduler: Arc<Mutex<Option<Arc<dyn SchedulerTrait>>>>,
-    pub recipe_file_hash_map: Arc<Mutex<HashMap<String, PathBuf>>>,
->>>>>>> e73b6037
 }
 
 impl AppState {
@@ -29,13 +23,9 @@
         Arc::new(Self {
             agent: Arc::new(RwLock::new(agent)),
             secret_key,
-<<<<<<< HEAD
             scheduler: Arc::new(RwLock::new(None)),
+            recipe_file_hash_map: Arc::new(Mutex::new(HashMap::new())),
             session_counter: Arc::new(AtomicUsize::new(0)),
-=======
-            scheduler: Arc::new(Mutex::new(None)),
-            recipe_file_hash_map: Arc::new(Mutex::new(HashMap::new())),
->>>>>>> e73b6037
         })
     }
 
@@ -56,14 +46,13 @@
             .ok_or_else(|| anyhow::anyhow!("Scheduler not initialized"))
     }
 
-<<<<<<< HEAD
+    pub async fn set_recipe_file_hash_map(&self, hash_map: HashMap<String, PathBuf>) {
+        let mut map = self.recipe_file_hash_map.lock().await;
+        *map = hash_map;
+    }
+
     pub async fn reset(&self) {
         let mut agent = self.agent.write().await;
         *agent = Arc::new(Agent::new());
-=======
-    pub async fn set_recipe_file_hash_map(&self, hash_map: HashMap<String, PathBuf>) {
-        let mut map = self.recipe_file_hash_map.lock().await;
-        *map = hash_map;
->>>>>>> e73b6037
     }
 }