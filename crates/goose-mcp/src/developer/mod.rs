--- conflicted
+++ resolved
@@ -1652,12 +1652,9 @@
             instructions: self.instructions.clone(),
             file_history: Arc::clone(&self.file_history),
             ignore_patterns: Arc::clone(&self.ignore_patterns),
-<<<<<<< HEAD
-            editor_model: create_editor_model(), // Recreate the editor model since it's not Clone
+            editor_model: create_editor_model(),
             task_tracker: self.task_tracker.clone(),
-=======
             editor_model: create_editor_model(),
->>>>>>> 8f54fa84
         }
     }
 }
