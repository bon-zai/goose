--- conflicted
+++ resolved
@@ -93,11 +93,7 @@
     id: chat.sessionId,
     initialMessages: chat.messages,
     body: {
-<<<<<<< HEAD
       session_id: chat.sessionId,
-      session_working_dir: window.appConfig.get('GOOSE_WORKING_DIR'),
-=======
-      session_id: chat.id,
       session_working_dir: window.appConfig.get('GOOSE_WORKING_DIR'),
       ...(chat.recipeConfig?.title
         ? {
@@ -105,7 +101,6 @@
             recipe_version: chat.recipeConfig?.version ?? 'unknown',
           }
         : {}),
->>>>>>> 31cf6b8c
     },
     onFinish: async (_message, _reason) => {
       stopPowerSaveBlocker();
