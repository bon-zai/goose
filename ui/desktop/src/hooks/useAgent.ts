import { useCallback, useRef, useState } from 'react';
import { useConfig } from '../components/ConfigContext';
import { ChatType } from '../types/chat';
import { initializeSystem } from '../utils/providerUtils';
import { initializeCostDatabase } from '../utils/costDatabase';
import {
  backupConfig,
  initConfig,
  Message as ApiMessage,
  readAllConfig,
  Recipe,
  recoverConfig,
  resumeAgent,
  startAgent,
  validateConfig,
} from '../api';
import { COST_TRACKING_ENABLED } from '../updates';
import { convertApiMessageToFrontendMessage } from '../components/context_management';

export enum AgentState {
  UNINITIALIZED = 'uninitialized',
  INITIALIZING = 'initializing',
  NO_PROVIDER = 'no_provider',
  INITIALIZED = 'initialized',
  ERROR = 'error',
}

export interface InitializationContext {
  recipeConfig?: Recipe;
  resumeSessionId?: string;
  setAgentWaitingMessage: (msg: string | null) => void;
  setIsExtensionsLoading?: (isLoading: boolean) => void;
  forceReset?: boolean;
}

interface UseAgentReturn {
  agentState: AgentState;
  resetChat: () => void;
  loadCurrentChat: (context: InitializationContext) => Promise<ChatType>;
}

export class NoProviderOrModelError extends Error {
  constructor() {
    super('No provider or model configured');
    this.name = this.constructor.name;
  }
}

export function useAgent(): UseAgentReturn {
  const [agentState, setAgentState] = useState<AgentState>(AgentState.UNINITIALIZED);
  const [sessionId, setSessionId] = useState<string | null>(null);
  const initPromiseRef = useRef<Promise<ChatType> | null>(null);
  const [recipeFromAppConfig, setRecipeFromAppConfig] = useState<Recipe | null>(
    (window.appConfig.get('recipe') as Recipe) || null
  );

  const { getExtensions, addExtension, read } = useConfig();

  const resetChat = useCallback(() => {
    setSessionId(null);
    setAgentState(AgentState.UNINITIALIZED);
    setRecipeFromAppConfig(null);
    initPromiseRef.current = null; // Clear any pending initialization
  }, []);

  const agentIsInitialized = agentState === AgentState.INITIALIZED;
  const currentChat = useCallback(
    async (initContext: InitializationContext): Promise<ChatType> => {
      // If forceReset is true, always reinitialize
      if (initContext.forceReset) {
        setSessionId(null);
        setAgentState(AgentState.UNINITIALIZED);
        initPromiseRef.current = null;
        // Don't return early, continue to initialization
      } else if (agentIsInitialized && sessionId) {
        const agentResponse = await resumeAgent({
          body: {
            session_id: sessionId,
          },
          throwOnError: true,
        });

        const agentSession = agentResponse.data;
        const messages = agentSession.conversation || [];
        return {
          sessionId: agentSession.id,
          title: agentSession.recipe?.title || agentSession.description,
          messageHistoryIndex: 0,
          messages: messages?.map((message: ApiMessage) =>
            convertApiMessageToFrontendMessage(message)
          ),
<<<<<<< HEAD
          recipeConfig: sessionMetadata.recipe,
          recipeParameters: sessionMetadata.recipe_parameters || null,
=======
          recipeConfig: agentSession.recipe,
>>>>>>> 28113b13
        };
      }

      if (initPromiseRef.current) {
        return initPromiseRef.current;
      }

      const initPromise = (async () => {
        setAgentState(AgentState.INITIALIZING);
        const agentWaitingMessage = initContext.setAgentWaitingMessage;
        agentWaitingMessage('Agent is initializing');

        try {
          const config = window.electron.getConfig();
          const provider = (await read('GOOSE_PROVIDER', false)) ?? config.GOOSE_DEFAULT_PROVIDER;
          const model = (await read('GOOSE_MODEL', false)) ?? config.GOOSE_DEFAULT_MODEL;

          if (!provider || !model) {
            setAgentState(AgentState.NO_PROVIDER);
            throw new NoProviderOrModelError();
          }

          const agentResponse = initContext.resumeSessionId
            ? await resumeAgent({
                body: {
                  session_id: initContext.resumeSessionId,
                },
                throwOnError: true,
              })
            : await startAgent({
                body: {
                  working_dir: window.appConfig.get('GOOSE_WORKING_DIR') as string,
                  recipe: recipeFromAppConfig ?? initContext.recipeConfig,
                },
                throwOnError: true,
              });

          const agentSession = agentResponse.data;
          if (!agentSession) {
            throw Error('Failed to get session info');
          }
          setSessionId(agentSession.id);

          agentWaitingMessage('Agent is loading config');

          await initConfig();

          try {
            await readAllConfig({ throwOnError: true });
          } catch (error) {
            console.warn('Initial config read failed, attempting recovery:', error);
            await handleConfigRecovery();
          }

          agentWaitingMessage('Extensions are loading');
<<<<<<< HEAD

          const sessionMetadata = agentSessionInfo.metadata;

          // Pass the recipe config to initializeSystem so it can inject instructions
          const recipeConfigForInit =
            initContext.recipeConfig || sessionMetadata.recipe || undefined;
          await initializeSystem(agentSessionInfo.session_id, provider as string, model as string, {
=======
          await initializeSystem(agentSession.id, provider as string, model as string, {
>>>>>>> 28113b13
            getExtensions,
            addExtension,
            setIsExtensionsLoading: initContext.setIsExtensionsLoading,
            recipeParameters: agentSessionInfo.metadata.recipe_parameters,
            recipeConfig: recipeConfigForInit,
          });

          if (COST_TRACKING_ENABLED) {
            try {
              await initializeCostDatabase();
            } catch (error) {
              console.error('Failed to initialize cost database:', error);
            }
          }
          // Use the recipe config from initContext if available, otherwise fall back to session metadata
          const recipeConfig = initContext.recipeConfig || sessionMetadata.recipe;

          // If we're loading a recipe from initContext (new recipe load), start with empty messages
          // Otherwise, use the messages from the session
          const messages =
            initContext.recipeConfig && !initContext.resumeSessionId
              ? []
              : agentSessionInfo.messages.map((message: ApiMessage) =>
                  convertApiMessageToFrontendMessage(message)
                );

<<<<<<< HEAD
          let initChat: ChatType = {
            sessionId: agentSessionInfo.session_id,
            title: recipeConfig?.title || sessionMetadata.description,
            messageHistoryIndex: 0,
            messages: messages,
            recipeConfig: recipeConfig,
            recipeParameters: sessionMetadata.recipe_parameters || null,
=======
          const messages = agentSession.conversation || [];
          let initChat: ChatType = {
            sessionId: agentSession.id,
            title: agentSession.recipe?.title || agentSession.description,
            messageHistoryIndex: 0,
            messages: messages.map((message: ApiMessage) =>
              convertApiMessageToFrontendMessage(message)
            ),
            recipeConfig: agentSession.recipe,
>>>>>>> 28113b13
          };

          setAgentState(AgentState.INITIALIZED);

          return initChat;
        } catch (error) {
          if ((error + '').includes('Failed to create provider')) {
            setAgentState(AgentState.NO_PROVIDER);
          } else {
            setAgentState(AgentState.ERROR);
          }
          throw error;
        } finally {
          agentWaitingMessage(null);
          initPromiseRef.current = null;
        }
      })();

      initPromiseRef.current = initPromise;
      return initPromise;
    },
    [agentIsInitialized, sessionId, read, recipeFromAppConfig, getExtensions, addExtension]
  );

  return {
    agentState,
    resetChat,
    loadCurrentChat: currentChat,
  };
}

const handleConfigRecovery = async () => {
  const configVersion = localStorage.getItem('configVersion');
  const shouldMigrateExtensions = !configVersion || parseInt(configVersion, 10) < 3;

  if (shouldMigrateExtensions) {
    try {
      await backupConfig({ throwOnError: true });
      await initConfig();
    } catch (migrationError) {
      console.error('Migration failed:', migrationError);
    }
  }

  try {
    await validateConfig({ throwOnError: true });
    await readAllConfig({ throwOnError: true });
  } catch {
    try {
      await recoverConfig({ throwOnError: true });
      await readAllConfig({ throwOnError: true });
    } catch {
      console.warn('Config recovery failed, reinitializing...');
      await initConfig();
    }
  }
};<|MERGE_RESOLUTION|>--- conflicted
+++ resolved
@@ -89,12 +89,8 @@
           messages: messages?.map((message: ApiMessage) =>
             convertApiMessageToFrontendMessage(message)
           ),
-<<<<<<< HEAD
-          recipeConfig: sessionMetadata.recipe,
-          recipeParameters: sessionMetadata.recipe_parameters || null,
-=======
           recipeConfig: agentSession.recipe,
->>>>>>> 28113b13
+          recipeParameters: agentSession.recipe_parameters || null,
         };
       }
 
@@ -150,21 +146,14 @@
           }
 
           agentWaitingMessage('Extensions are loading');
-<<<<<<< HEAD
-
-          const sessionMetadata = agentSessionInfo.metadata;
 
           // Pass the recipe config to initializeSystem so it can inject instructions
-          const recipeConfigForInit =
-            initContext.recipeConfig || sessionMetadata.recipe || undefined;
-          await initializeSystem(agentSessionInfo.session_id, provider as string, model as string, {
-=======
+          const recipeConfigForInit = initContext.recipeConfig || agentSession.recipe || undefined;
           await initializeSystem(agentSession.id, provider as string, model as string, {
->>>>>>> 28113b13
             getExtensions,
             addExtension,
             setIsExtensionsLoading: initContext.setIsExtensionsLoading,
-            recipeParameters: agentSessionInfo.metadata.recipe_parameters,
+            recipeParameters: agentSession.recipe_parameters,
             recipeConfig: recipeConfigForInit,
           });
 
@@ -176,36 +165,24 @@
             }
           }
           // Use the recipe config from initContext if available, otherwise fall back to session metadata
-          const recipeConfig = initContext.recipeConfig || sessionMetadata.recipe;
-
+          const recipeConfig = initContext.recipeConfig || agentSession.recipe;
+          const conversation = agentSession.conversation || [];
           // If we're loading a recipe from initContext (new recipe load), start with empty messages
           // Otherwise, use the messages from the session
           const messages =
             initContext.recipeConfig && !initContext.resumeSessionId
               ? []
-              : agentSessionInfo.messages.map((message: ApiMessage) =>
+              : conversation.map((message: ApiMessage) =>
                   convertApiMessageToFrontendMessage(message)
                 );
 
-<<<<<<< HEAD
-          let initChat: ChatType = {
-            sessionId: agentSessionInfo.session_id,
-            title: recipeConfig?.title || sessionMetadata.description,
-            messageHistoryIndex: 0,
-            messages: messages,
-            recipeConfig: recipeConfig,
-            recipeParameters: sessionMetadata.recipe_parameters || null,
-=======
-          const messages = agentSession.conversation || [];
           let initChat: ChatType = {
             sessionId: agentSession.id,
             title: agentSession.recipe?.title || agentSession.description,
             messageHistoryIndex: 0,
-            messages: messages.map((message: ApiMessage) =>
-              convertApiMessageToFrontendMessage(message)
-            ),
-            recipeConfig: agentSession.recipe,
->>>>>>> 28113b13
+            messages: messages,
+            recipeConfig: recipeConfig,
+            recipeParameters: agentSession.recipe_parameters || null,
           };
 
           setAgentState(AgentState.INITIALIZED);
