--- conflicted
+++ resolved
@@ -424,299 +424,6 @@
     opacity: 1;
     transform: translateY(0);
   }
-}
-
-.animate-fade-slide-up {
-  animation: fade-slide-up 0.3s ease-out forwards;
-}
-
-/* Force scrollbars to be visible */
-[data-radix-scroll-area-viewport] {
-  scrollbar-width: auto !important;
-  -ms-overflow-style: auto !important;
-}
-
-/* Override Radix UI ScrollArea styles */
-[data-radix-scroll-area-viewport] > div {
-  display: block !important;
-}
-
-/* Native scrollbar styling */
-* {
-  scrollbar-width: auto;
-  scrollbar-color: var(--color-neutral-200) transparent;
-}
-
-.dark * {
-  scrollbar-color: var(--color-neutral-400) transparent;
-}
-
-/* Webkit scrollbar styles */
-::-webkit-scrollbar {
-  -webkit-appearance: none;
-  width: 12px; /* Increased from 8px */
-  height: 12px;
-  background-color: transparent;
-}
-
-::-webkit-scrollbar-track {
-  background: transparent;
-  border-radius: 0;
-}
-
-::-webkit-scrollbar-thumb {
-  background-color: var(--color-neutral-200);
-  border: 3px solid transparent; /* Creates padding effect */
-  border-radius: 8px;
-  background-clip: padding-box;
-  min-height: 40px; /* Minimum height of thumb */
-}
-
-.dark ::-webkit-scrollbar-thumb {
-  background-color: var(--color-neutral-400);
-}
-
-::-webkit-scrollbar-thumb:hover {
-  background-color: var(--color-neutral-300);
-  border: 2px solid transparent; /* Slightly less padding on hover */
-}
-
-.dark ::-webkit-scrollbar-thumb:hover {
-  background-color: var(--color-neutral-500);
-}
-
-/* Ensure the thumb is more prominent when active */
-::-webkit-scrollbar-thumb:active {
-  background-color: var(--color-neutral-400);
-  border: 2px solid transparent;
-}
-
-.dark ::-webkit-scrollbar-thumb:active {
-  background-color: var(--color-neutral-500);
-}
-
-::-webkit-scrollbar-track {
-  background: transparent;
-  border-radius: 4px;
-}
-
-::-webkit-scrollbar-thumb {
-  background: var(--color-neutral-200);
-  border-radius: 4px;
-}
-
-.dark ::-webkit-scrollbar-thumb {
-  background: var(--color-neutral-400);
-}
-
-::-webkit-scrollbar-thumb:hover {
-  background: var(--color-neutral-300);
-}
-
-.dark ::-webkit-scrollbar-thumb:hover {
-  background: var(--color-neutral-500);
-}
-
-body {
-  background-color: var(--background-app);
-}
-
-.word-break {
-  overflow-wrap: break-word;
-  word-wrap: break-word;
-  word-break: break-word;
-}
-
-.titlebar-drag-region {
-  -webkit-app-region: drag;
-  height: 32px;
-  width: 100%;
-  position: fixed;
-  top: 0;
-  left: 0;
-  z-index: 50;
-}
-
-.no-drag {
-  -webkit-app-region: no-drag;
-}
-
-.bg-inline-code {
-  border-radius: 4px;
-  color: var(--color-neutral-200);
-  font-family: 'Cash Sans Mono', monospace;
-  font-size: 12px;
-  font-style: normal;
-  font-weight: 400;
-  line-height: normal;
-}
-
-.bg-inline-code:before {
-  content: '';
-}
-
-pre:has(> code.bg-inline-code) {
-  padding: 1em;
-}
-
-li > code.bg-inline-code,
-p > code.bg-inline-code {
-  color: var(--block-orange);
-  padding: 2px 4px;
-}
-
-.bg-inline-code:after {
-  content: '';
-}
-
-.user-message p {
-  margin-bottom: 0 !important;
-}
-
-.scrollbar-thin {
-  scrollbar-width: thin;
-}
-
-/* chat connectors */
-
-/* .user:has(+ .assistant) {
-  position: relative;
-}
-
-.user::before {
-  content: '';
-  position: absolute;
-  top: 18px;
-  left: -2px;
-  width: 6px;
-  height: 6px;
-  border-radius: 50%;
-  background-color: var(--background-medium);
-}
-
-.user:has(+ .assistant)::before {
-  content: '';
-  position: absolute;
-  top: 20px;
-  left: 0px;
-  width: 1px;
-  height: 0;
-  background-color: var(--border-default);
-  animation: grow-height 0.3s forwards;
-}
-
-.user:has(+ .assistant)::after {
-  content: '';
-  position: absolute;
-  top: 18px;
-  left: -2px;
-  width: 6px;
-  height: 6px;
-  border-radius: 50%;
-  background-color: var(--background-medium);
-}
-
-.assistant:has(+ .assistant) {
-  position: relative;
-}
-
-.assistant:has(+ .assistant)::before {
-  content: '';
-  position: absolute;
-  top: 20px;
-  left: 0px;
-  width: 1px;
-  height: 0;
-  background-color: var(--border-default);
-  animation: grow-height 0.3s forwards;
-}
-
-.assistant::after {
-  content: '';
-  position: absolute;
-  top: 18px;
-  left: -2px;
-  width: 6px;
-  height: 6px;
-  border-radius: 50%;
-  background-color: var(--background-medium);
-} */
-
-/* .assistant:has(+ .assistant)::after {
-  content: '';
-  position: absolute;
-  top: 18px;
-  left: -2px;
-  width: 6px;
-  height: 6px;
-  border-radius: 50%;
-  background-color: var(--background-medium);
-} */
-
-.assistant:has(+ .user) .goose-message {
-  padding-bottom: 24px;
-}
-
-/* .assistant:has(+ .user) .goose-message::after {
-  content: '';
-  position: absolute;
-  bottom: 0;
-  left: 0;
-  width: 50%;
-  height: 1px;
-  background-color: var(--border-default);
-} */
-
-/* @keyframes grow-height {
-  from {
-    height: 0;
-  }
-  to {
-    height: calc(100% + 16px);
-  }
-<<<<<<< HEAD
-} */
-
-/* Virtualized list styles */
-.virtualized-list {
-  scrollbar-width: thin;
-  scrollbar-color: var(--color-neutral-300) transparent;
-}
-
-.virtualized-list::-webkit-scrollbar {
-  width: 8px;
-}
-
-.virtualized-list::-webkit-scrollbar-track {
-  background: transparent;
-}
-
-.virtualized-list::-webkit-scrollbar-thumb {
-  background-color: var(--color-neutral-300);
-  border-radius: 4px;
-}
-
-.dark .virtualized-list::-webkit-scrollbar-thumb {
-  background-color: var(--color-neutral-400);
-}
-
-.virtualized-list::-webkit-scrollbar-thumb:hover {
-  background-color: var(--color-neutral-400);
-}
-
-.dark .virtualized-list::-webkit-scrollbar-thumb:hover {
-  background-color: var(--color-neutral-300);
-}
-
-/* Ensure virtualized items don't have margin/padding that could break layout */
-.virtualized-list > div {
-  outline: none;
-}
-
-/* Optimize performance for virtualized rendering */
-.virtualized-list * {
-  contain: layout style paint;
-=======
 
   /* Toast close button styling */
   .Toastify__close-button {
@@ -727,7 +434,9 @@
     margin-right: 4px;
     padding: 4px;
     border-radius: 4px;
-    transition: opacity 0.2s ease, background-color 0.2s ease;
+    transition:
+      opacity 0.2s ease,
+      background-color 0.2s ease;
   }
 
   .Toastify__close-button:hover {
@@ -748,5 +457,295 @@
   .Toastify__toast--default .Toastify__close-button {
     color: var(--text-prominent-inverse) !important;
   }
->>>>>>> 36b51737
+}
+
+.animate-fade-slide-up {
+  animation: fade-slide-up 0.3s ease-out forwards;
+}
+
+/* Force scrollbars to be visible */
+[data-radix-scroll-area-viewport] {
+  scrollbar-width: auto !important;
+  -ms-overflow-style: auto !important;
+}
+
+/* Override Radix UI ScrollArea styles */
+[data-radix-scroll-area-viewport] > div {
+  display: block !important;
+}
+
+/* Native scrollbar styling */
+* {
+  scrollbar-width: auto;
+  scrollbar-color: var(--color-neutral-200) transparent;
+}
+
+.dark * {
+  scrollbar-color: var(--color-neutral-400) transparent;
+}
+
+/* Webkit scrollbar styles */
+::-webkit-scrollbar {
+  -webkit-appearance: none;
+  width: 12px; /* Increased from 8px */
+  height: 12px;
+  background-color: transparent;
+}
+
+::-webkit-scrollbar-track {
+  background: transparent;
+  border-radius: 0;
+}
+
+::-webkit-scrollbar-thumb {
+  background-color: var(--color-neutral-200);
+  border: 3px solid transparent; /* Creates padding effect */
+  border-radius: 8px;
+  background-clip: padding-box;
+  min-height: 40px; /* Minimum height of thumb */
+}
+
+.dark ::-webkit-scrollbar-thumb {
+  background-color: var(--color-neutral-400);
+}
+
+::-webkit-scrollbar-thumb:hover {
+  background-color: var(--color-neutral-300);
+  border: 2px solid transparent; /* Slightly less padding on hover */
+}
+
+.dark ::-webkit-scrollbar-thumb:hover {
+  background-color: var(--color-neutral-500);
+}
+
+/* Ensure the thumb is more prominent when active */
+::-webkit-scrollbar-thumb:active {
+  background-color: var(--color-neutral-400);
+  border: 2px solid transparent;
+}
+
+.dark ::-webkit-scrollbar-thumb:active {
+  background-color: var(--color-neutral-500);
+}
+
+::-webkit-scrollbar-track {
+  background: transparent;
+  border-radius: 4px;
+}
+
+::-webkit-scrollbar-thumb {
+  background: var(--color-neutral-200);
+  border-radius: 4px;
+}
+
+.dark ::-webkit-scrollbar-thumb {
+  background: var(--color-neutral-400);
+}
+
+::-webkit-scrollbar-thumb:hover {
+  background: var(--color-neutral-300);
+}
+
+.dark ::-webkit-scrollbar-thumb:hover {
+  background: var(--color-neutral-500);
+}
+
+body {
+  background-color: var(--background-app);
+}
+
+.word-break {
+  overflow-wrap: break-word;
+  word-wrap: break-word;
+  word-break: break-word;
+}
+
+.titlebar-drag-region {
+  -webkit-app-region: drag;
+  height: 32px;
+  width: 100%;
+  position: fixed;
+  top: 0;
+  left: 0;
+  z-index: 50;
+}
+
+.no-drag {
+  -webkit-app-region: no-drag;
+}
+
+.bg-inline-code {
+  border-radius: 4px;
+  color: var(--color-neutral-200);
+  font-family: 'Cash Sans Mono', monospace;
+  font-size: 12px;
+  font-style: normal;
+  font-weight: 400;
+  line-height: normal;
+}
+
+.bg-inline-code:before {
+  content: '';
+}
+
+pre:has(> code.bg-inline-code) {
+  padding: 1em;
+}
+
+li > code.bg-inline-code,
+p > code.bg-inline-code {
+  color: var(--block-orange);
+  padding: 2px 4px;
+}
+
+.bg-inline-code:after {
+  content: '';
+}
+
+.user-message p {
+  margin-bottom: 0 !important;
+}
+
+.scrollbar-thin {
+  scrollbar-width: thin;
+}
+
+/* chat connectors */
+
+/* .user:has(+ .assistant) {
+  position: relative;
+}
+
+.user::before {
+  content: '';
+  position: absolute;
+  top: 18px;
+  left: -2px;
+  width: 6px;
+  height: 6px;
+  border-radius: 50%;
+  background-color: var(--background-medium);
+}
+
+.user:has(+ .assistant)::before {
+  content: '';
+  position: absolute;
+  top: 20px;
+  left: 0px;
+  width: 1px;
+  height: 0;
+  background-color: var(--border-default);
+  animation: grow-height 0.3s forwards;
+}
+
+.user:has(+ .assistant)::after {
+  content: '';
+  position: absolute;
+  top: 18px;
+  left: -2px;
+  width: 6px;
+  height: 6px;
+  border-radius: 50%;
+  background-color: var(--background-medium);
+}
+
+.assistant:has(+ .assistant) {
+  position: relative;
+}
+
+.assistant:has(+ .assistant)::before {
+  content: '';
+  position: absolute;
+  top: 20px;
+  left: 0px;
+  width: 1px;
+  height: 0;
+  background-color: var(--border-default);
+  animation: grow-height 0.3s forwards;
+}
+
+.assistant::after {
+  content: '';
+  position: absolute;
+  top: 18px;
+  left: -2px;
+  width: 6px;
+  height: 6px;
+  border-radius: 50%;
+  background-color: var(--background-medium);
+} */
+
+/* .assistant:has(+ .assistant)::after {
+  content: '';
+  position: absolute;
+  top: 18px;
+  left: -2px;
+  width: 6px;
+  height: 6px;
+  border-radius: 50%;
+  background-color: var(--background-medium);
+} */
+
+.assistant:has(+ .user) .goose-message {
+  padding-bottom: 24px;
+}
+
+/* .assistant:has(+ .user) .goose-message::after {
+  content: '';
+  position: absolute;
+  bottom: 0;
+  left: 0;
+  width: 50%;
+  height: 1px;
+  background-color: var(--border-default);
+} */
+
+/* @keyframes grow-height {
+  from {
+    height: 0;
+  }
+  to {
+    height: calc(100% + 16px);
+  }
+} */
+
+/* Virtualized list styles */
+.virtualized-list {
+  scrollbar-width: thin;
+  scrollbar-color: var(--color-neutral-300) transparent;
+}
+
+.virtualized-list::-webkit-scrollbar {
+  width: 8px;
+}
+
+.virtualized-list::-webkit-scrollbar-track {
+  background: transparent;
+}
+
+.virtualized-list::-webkit-scrollbar-thumb {
+  background-color: var(--color-neutral-300);
+  border-radius: 4px;
+}
+
+.dark .virtualized-list::-webkit-scrollbar-thumb {
+  background-color: var(--color-neutral-400);
+}
+
+.virtualized-list::-webkit-scrollbar-thumb:hover {
+  background-color: var(--color-neutral-400);
+}
+
+.dark .virtualized-list::-webkit-scrollbar-thumb:hover {
+  background-color: var(--color-neutral-300);
+}
+
+/* Ensure virtualized items don't have margin/padding that could break layout */
+.virtualized-list > div {
+  outline: none;
+}
+
+/* Optimize performance for virtualized rendering */
+.virtualized-list * {
+  contain: layout style paint;
 }