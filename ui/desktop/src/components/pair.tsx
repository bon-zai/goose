import { useEffect, useState } from 'react';
import { View, ViewOptions } from '../utils/navigationUtils';
import BaseChat from './BaseChat';
import { useRecipeManager } from '../hooks/useRecipeManager';
import { useIsMobile } from '../hooks/use-mobile';
import { useSidebar } from './ui/sidebar';
import { AgentState, InitializationContext } from '../hooks/useAgent';
import 'react-toastify/dist/ReactToastify.css';
import { cn } from '../utils';

import { ChatType } from '../types/chat';
import { Recipe } from '../recipe';

export interface PairRouteState {
  resumeSessionId?: string;
  recipeConfig?: Recipe;
  initialMessage?: string;
}

export default function Pair({
  chat,
  setChat,
  setView,
  setIsGoosehintsModalOpen,
  setFatalError,
  setAgentWaitingMessage,
  agentState,
  loadCurrentChat,
  routeState,
}: {
  chat: ChatType;
  setChat: (chat: ChatType) => void;
  setView: (view: View, viewOptions?: ViewOptions) => void;
  setIsGoosehintsModalOpen: (isOpen: boolean) => void;
  setFatalError: (value: ((prevState: string | null) => string | null) | string | null) => void;
  setAgentWaitingMessage: (msg: string | null) => void;
  agentState: AgentState;
  loadCurrentChat: (context: InitializationContext) => Promise<ChatType>;
  routeState: PairRouteState;
}) {
  const isMobile = useIsMobile();
  const { state: sidebarState } = useSidebar();
  const [hasProcessedInitialInput, setHasProcessedInitialInput] = useState(false);
  const [shouldAutoSubmit, setShouldAutoSubmit] = useState(false);
  const [messageToSubmit, setMessageToSubmit] = useState<string | null>(null);
  const [isTransitioningFromHub, setIsTransitioningFromHub] = useState(false);
<<<<<<< HEAD
  const [recipeResetOverride, setRecipeResetOverride] = useState(false);
=======
  const [loadingChat, setLoadingChat] = useState(false);

  const { initialPrompt: recipeInitialPrompt } = useRecipeManager(chat, location.state);
>>>>>>> e2339c6e

  const recipeJson = JSON.stringify(routeState.recipeConfig);

  useEffect(() => {
    const initializeFromState = async () => {
      setLoadingChat(true);
      try {
        const chat = await loadCurrentChat({
          recipeConfig: routeState.recipeConfig,
          resumeSessionId: routeState.resumeSessionId,
          setAgentWaitingMessage,
        });
        if (!chat.recipeConfig) {
          setRecipeResetOverride(true);
        }
        setChat(chat);
      } catch (error) {
        console.log(error);
        setFatalError(`Agent init failure: ${error instanceof Error ? error.message : '' + error}`);
      } finally {
        setLoadingChat(false);
      }
    };
    initializeFromState();
  }, [
    setChat,
    setFatalError,
    setAgentWaitingMessage,
    loadCurrentChat,
    routeState.resumeSessionId,
    routeState.recipeConfig,
    recipeJson, // TODO: Hacky object comparison, but works for now
  ]);

  // Followed by sending the initialMessage if we have one. This will happen
  // only once, unless we reset the chat in step one.
  useEffect(() => {
    if (
      agentState !== AgentState.INITIALIZED ||
      !routeState.initialMessage ||
      hasProcessedInitialInput
    ) {
      return;
    }

    setIsTransitioningFromHub(true);
    setHasProcessedInitialInput(true);
    setMessageToSubmit(routeState.initialMessage);
    setShouldAutoSubmit(true);
  }, [agentState, routeState.initialMessage, hasProcessedInitialInput]);

  useEffect(() => {
    if (agentState === AgentState.NO_PROVIDER) {
      setView('welcome');
    }
  }, [agentState, setView]);

  const { initialPrompt: recipeInitialPrompt } = useRecipeManager(chat, chat.recipeConfig || null);

  const handleMessageSubmit = (message: string) => {
    // Clean up any auto submit state:
    setShouldAutoSubmit(false);
    setIsTransitioningFromHub(false);
    setMessageToSubmit(null);
    console.log('Message submitted:', message);
  };

  const initialValue =
    messageToSubmit ||
    (agentState === 'initialized' ? recipeInitialPrompt : undefined) ||
    undefined;

  const customChatInputProps = {
    // Pass initial message from Hub or recipe prompt
    initialValue,
  };

  return (
    <BaseChat
      chat={chat}
      loadingChat={loadingChat}
      autoSubmit={shouldAutoSubmit}
      setChat={setChat}
      setView={setView}
      setIsGoosehintsModalOpen={setIsGoosehintsModalOpen}
      onMessageSubmit={handleMessageSubmit}
      customChatInputProps={customChatInputProps}
      contentClassName={cn('pr-1 pb-10', (isMobile || sidebarState === 'collapsed') && 'pt-11')} // Use dynamic content class with mobile margin and sidebar state
      showPopularTopics={!isTransitioningFromHub} // Don't show popular topics while transitioning from Hub
      suppressEmptyState={isTransitioningFromHub} // Suppress all empty state content while transitioning from Hub
      recipeResetOverride={recipeResetOverride}
    />
  );
}<|MERGE_RESOLUTION|>--- conflicted
+++ resolved
@@ -44,13 +44,8 @@
   const [shouldAutoSubmit, setShouldAutoSubmit] = useState(false);
   const [messageToSubmit, setMessageToSubmit] = useState<string | null>(null);
   const [isTransitioningFromHub, setIsTransitioningFromHub] = useState(false);
-<<<<<<< HEAD
   const [recipeResetOverride, setRecipeResetOverride] = useState(false);
-=======
   const [loadingChat, setLoadingChat] = useState(false);
-
-  const { initialPrompt: recipeInitialPrompt } = useRecipeManager(chat, location.state);
->>>>>>> e2339c6e
 
   const recipeJson = JSON.stringify(routeState.recipeConfig);
 
