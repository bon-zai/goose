import { FixedExtensionEntry } from '../../../ConfigContext';
import { ExtensionConfig } from '../../../../api/types.gen';
import ExtensionItem from './ExtensionItem';
import builtInExtensionsData from '../../../../built-in-extensions.json';
import { combineCmdAndArgs, removeShims } from '../utils';

interface ExtensionListProps {
  extensions: FixedExtensionEntry[];
  onToggle: (extension: FixedExtensionEntry) => Promise<boolean | void> | void;
  onConfigure?: (extension: FixedExtensionEntry) => void;
  isStatic?: boolean;
  disableConfiguration?: boolean;
}

export default function ExtensionList({
  extensions,
  onToggle,
  onConfigure,
  isStatic,
  disableConfiguration: _disableConfiguration,
}: ExtensionListProps) {
  // Sort extensions alphabetically by their friendly title
  const sortedExtensions = [...extensions].sort((a, b) =>
    getFriendlyTitle(a).localeCompare(getFriendlyTitle(b))
  );

  return (
<<<<<<< HEAD
    <div className="grid grid-cols-1 sm:grid-cols-2 lg:grid-cols-3 xl:grid-cols-4 2xl:grid-cols-5 gap-2">
      {extensions.map((extension) => (
=======
    <div className="grid grid-cols-2 gap-2 mb-2">
      {sortedExtensions.map((extension) => (
>>>>>>> f4e3d06f
        <ExtensionItem
          key={extension.name}
          extension={extension}
          onToggle={onToggle}
          onConfigure={onConfigure}
          isStatic={isStatic}
        />
      ))}
    </div>
  );
}

// Helper functions
// Helper function to get a friendly title from extension name
export function getFriendlyTitle(extension: FixedExtensionEntry): string {
  let name = '';

  // if it's a builtin, check if there's a display_name (old configs didn't have this field)
  if (extension.bundled === true && 'display_name' in extension && extension.display_name) {
    // If we have a display_name for a builtin, use it directly
    return extension.display_name;
  } else {
    // For non-builtins or builtins without display_name
    name = extension.name;
  }

  // Format the name to be more readable
  return name
    .split(/[-_]/) // Split on hyphens and underscores
    .map((word) => word.charAt(0).toUpperCase() + word.slice(1))
    .join(' ');
}

export interface SubtitleParts {
  description: string | null;
  command: string | null;
}

// Helper function to get a subtitle based on extension type and configuration
export function getSubtitle(config: ExtensionConfig): SubtitleParts {
  if (config.type === 'builtin') {
    // Find matching extension in the data
    const extensionData = builtInExtensionsData.find(
      (ext) =>
        ext.name.toLowerCase().replace(/\s+/g, '') === config.name.toLowerCase().replace(/\s+/g, '')
    );
    return {
      description: extensionData?.description || 'Built-in extension',
      command: null,
    };
  }

  if (config.type === 'stdio') {
    // Only include command if it exists
    const full_command = config.cmd
      ? combineCmdAndArgs(removeShims(config.cmd), config.args)
      : null;
    return {
      description: config.description || null,
      command: full_command,
    };
  }

  if (config.type === 'sse') {
    const description = config.description
      ? `SSE extension: ${config.description}`
      : 'SSE extension';
    const command = config.uri || null;
    return { description, command };
  }

  if (config.type === 'streamable_http') {
    const description = config.description
      ? `Streamable HTTP extension: ${config.description}`
      : 'Streamable HTTP extension';
    const command = config.uri || null;
    return { description, command };
  }

  return {
    description: 'Unknown type of extension',
    command: null,
  };
}<|MERGE_RESOLUTION|>--- conflicted
+++ resolved
@@ -25,13 +25,8 @@
   );
 
   return (
-<<<<<<< HEAD
     <div className="grid grid-cols-1 sm:grid-cols-2 lg:grid-cols-3 xl:grid-cols-4 2xl:grid-cols-5 gap-2">
-      {extensions.map((extension) => (
-=======
-    <div className="grid grid-cols-2 gap-2 mb-2">
       {sortedExtensions.map((extension) => (
->>>>>>> f4e3d06f
         <ExtensionItem
           key={extension.name}
           extension={extension}
