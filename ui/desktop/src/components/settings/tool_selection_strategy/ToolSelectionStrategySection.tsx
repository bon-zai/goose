import { useEffect, useState, useCallback } from 'react';
import { View, ViewOptions } from '../../../App';
import { useConfig } from '../../ConfigContext';

interface ToolSelectionStrategySectionProps {
  setView: (view: View, viewOptions?: ViewOptions) => void;
}

export const all_tool_selection_strategies = [
  {
    key: 'default',
    label: 'Default',
    description: 'Loads all tools from enabled extensions',
  },
  {
    key: 'vector',
    label: 'Vector',
    description: 'Filter tools based on vector similarity.',
  },
  {
    key: 'llm',
    label: 'LLM-based',
    description:
<<<<<<< HEAD
=======
      'Filter tools based on vector similarity.',
  },
  {
    key: 'llm',
    label: 'LLM-based',
    description:
>>>>>>> af7918a7
      'Uses LLM to intelligently select the most relevant tools based on the user query context.',
  },
];

export const ToolSelectionStrategySection = ({
  setView: _setView,
}: ToolSelectionStrategySectionProps) => {
  const [currentStrategy, setCurrentStrategy] = useState('default');
  const { read, upsert } = useConfig();

  const handleStrategyChange = async (newStrategy: string) => {
    try {
      await upsert('GOOSE_ROUTER_TOOL_SELECTION_STRATEGY', newStrategy, false);
      setCurrentStrategy(newStrategy);
    } catch (error) {
      console.error('Error updating tool selection strategy:', error);
      throw new Error(`Failed to store new tool selection strategy: ${newStrategy}`);
    }
  };

  const fetchCurrentStrategy = useCallback(async () => {
    try {
      const strategy = (await read('GOOSE_ROUTER_TOOL_SELECTION_STRATEGY', false)) as string;
      if (strategy) {
        setCurrentStrategy(strategy);
      }
    } catch (error) {
      console.error('Error fetching current tool selection strategy:', error);
    }
  }, [read]);

  useEffect(() => {
    fetchCurrentStrategy();
  }, [fetchCurrentStrategy]);

  return (
    <section id="tool-selection-strategy" className="px-8">
      <div className="flex justify-between items-center mb-2">
        <h2 className="text-xl font-medium text-textStandard">Tool Selection Strategy (preview)</h2>
      </div>
      <div className="border-b border-borderSubtle pb-8">
        <p className="text-sm text-textStandard mb-6">
<<<<<<< HEAD
          Configure how Goose selects tools for your requests. Recommended when many extensions are
          enabled. Available only with Claude models served on Databricks for now.
=======
          Configure how Goose selects tools for your requests. Recommended when many extensions are enabled. 
          Available only with Claude models served on Databricks for now.
>>>>>>> af7918a7
        </p>
        <div>
          {all_tool_selection_strategies.map((strategy) => (
            <div className="group hover:cursor-pointer" key={strategy.key}>
              <div
                className="flex items-center justify-between text-textStandard py-2 px-4 hover:bg-bgSubtle"
                onClick={() => handleStrategyChange(strategy.key)}
              >
                <div className="flex">
                  <div>
                    <h3 className="text-textStandard">{strategy.label}</h3>
                    <p className="text-xs text-textSubtle mt-[2px]">{strategy.description}</p>
                  </div>
                </div>

                <div className="relative flex items-center gap-2">
                  <input
                    type="radio"
                    name="tool-selection-strategy"
                    value={strategy.key}
                    checked={currentStrategy === strategy.key}
                    onChange={() => handleStrategyChange(strategy.key)}
                    className="peer sr-only"
                  />
                  <div
                    className="h-4 w-4 rounded-full border border-borderStandard 
                          peer-checked:border-[6px] peer-checked:border-black dark:peer-checked:border-white
                          peer-checked:bg-white dark:peer-checked:bg-black
                          transition-all duration-200 ease-in-out group-hover:border-borderProminent"
                  ></div>
                </div>
              </div>
            </div>
          ))}
        </div>
      </div>
    </section>
  );
};<|MERGE_RESOLUTION|>--- conflicted
+++ resolved
@@ -15,21 +15,13 @@
   {
     key: 'vector',
     label: 'Vector',
-    description: 'Filter tools based on vector similarity.',
-  },
-  {
-    key: 'llm',
-    label: 'LLM-based',
     description:
-<<<<<<< HEAD
-=======
       'Filter tools based on vector similarity.',
   },
   {
     key: 'llm',
     label: 'LLM-based',
     description:
->>>>>>> af7918a7
       'Uses LLM to intelligently select the most relevant tools based on the user query context.',
   },
 ];
@@ -72,13 +64,8 @@
       </div>
       <div className="border-b border-borderSubtle pb-8">
         <p className="text-sm text-textStandard mb-6">
-<<<<<<< HEAD
-          Configure how Goose selects tools for your requests. Recommended when many extensions are
-          enabled. Available only with Claude models served on Databricks for now.
-=======
           Configure how Goose selects tools for your requests. Recommended when many extensions are enabled. 
           Available only with Claude models served on Databricks for now.
->>>>>>> af7918a7
         </p>
         <div>
           {all_tool_selection_strategies.map((strategy) => (
